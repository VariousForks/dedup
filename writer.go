--- conflicted
+++ resolved
@@ -616,15 +616,11 @@
 // and the other is even but not a multiple of 4 (missed prediction, 1 bit shift left).
 // This is different from a normal Rabin filter, which uses a large fixed-sized dependency window
 // and two multiply operations, one at the window entry and the inverse at the window exit.
-<<<<<<< HEAD
 func (z *zpaqWriter) write(w *writer, b []byte) (int, error) {
-=======
-func (z *zpaqWriter) write(r *writer, b []byte) (int, error) {
 	// Transfer to local variables ~30% faster.
->>>>>>> 5b193aee
 	c1 := z.c1
 	h := z.h
-	off := r.off
+	off := w.off
 	for _, c := range b {
 		if c == z.o1[c1] {
 			h = (h + uint32(c) + 1) * 314159265
@@ -633,45 +629,25 @@
 		}
 		z.o1[c1] = c
 		c1 = c
-<<<<<<< HEAD
-		w.cur[w.off] = c
-		w.off++
+		w.cur[off] = c
+		off++
 
 		// At a break point? Send it off!
-		if (w.off >= z.minFragment && z.h < z.maxHash) || w.off >= z.maxFragment {
+		if (off >= z.minFragment && h < z.maxHash) || off >= z.maxFragment {
 			b := <-w.buffers
 			// Swap block with current
-			w.cur, b.data = b.data[:w.maxSize], w.cur[:w.off]
-			w.mu.Lock()
+			w.cur, b.data = b.data[:w.maxSize], w.cur[:off]
 			b.N = w.nblocks
-			w.nblocks++
-			w.mu.Unlock()
 
 			w.input <- b
 			w.write <- b
-			w.off = 0
-			z.h = 0
-=======
-		r.cur[off] = c
-		off++
-
-		// At a break point? Send it off!
-		if (off >= z.minFragment && h < z.maxHash) || off >= z.maxFragment {
-			b := <-r.buffers
-			// Swap block with current
-			r.cur, b.data = b.data[:r.maxSize], r.cur[:off]
-			b.N = r.nblocks
-
-			r.input <- b
-			r.write <- b
-			r.nblocks++
+			w.nblocks++
 			off = 0
 			h = 0
->>>>>>> 5b193aee
 			c1 = 0
 		}
 	}
-	r.off = off
+	w.off = off
 	z.h = h
 	z.c1 = c1
 	return len(b), nil
@@ -695,193 +671,4 @@
 	w.off = 0
 	z.h = 0
 	z.c1 = 0
-<<<<<<< HEAD
-=======
-}
-
-// Split on zpaq hash, file signatures and maximum block size.
-func (z *zpaqWriter) writeFile(w *writer, b []byte) (int, error) {
-	// Local variables ~10% faster
-	c1 := z.c1
-	h := z.h
-	off := w.off
-
-	for i, c := range b {
-		split := false
-		v := sigmap[c]
-		if len(v) > 0 && i < len(b)-7 {
-			for _, s := range v {
-				split = true
-				for j, expect := range s {
-					if b[j+1] != expect {
-						split = false
-						break
-					}
-				}
-			}
-		}
-		if c == z.o1[c1] {
-			h = (h + uint32(c) + 1) * 314159265
-		} else {
-			h = (h + uint32(c) + 1) * 271828182
-		}
-		z.o1[c1] = c
-		c1 = c
-		w.cur[off] = c
-		off++
-
-		// Filled the buffer? Send it off!
-		if off >= z.minFragment && (h < z.maxHash || split || off >= z.maxFragment) {
-			b := <-w.buffers
-			// Swap block with current
-			w.cur, b.data = b.data[:w.maxSize], w.cur[:off]
-			b.N = w.nblocks
-
-			w.input <- b
-			w.write <- b
-			w.nblocks++
-			off = 0
-			h = 0
-			c1 = 0
-		}
-	}
-	w.off = off
-	z.h = h
-	z.c1 = c1
-	return len(b), nil
-}
-
-// Split on maximum size and file signatures only.
-func fileSplitOnly(w *writer, b []byte) (int, error) {
-	for i, c := range b {
-		split := false
-		v := sigmap[c]
-		if len(v) > 0 && i < len(b)-7 {
-			for _, s := range v {
-				split = true
-				for j, expect := range s {
-					if b[j+1] != expect {
-						split = false
-						break
-					}
-				}
-			}
-		}
-		w.cur[w.off] = c
-		w.off++
-
-		// Filled the buffer? Send it off!
-		if split || w.off >= w.maxSize {
-			b := <-w.buffers
-			// Swap block with current
-			w.cur, b.data = b.data[:w.maxSize], w.cur[:w.off]
-			b.N = w.nblocks
-
-			w.input <- b
-			w.write <- b
-			w.nblocks++
-			w.off = 0
-		}
-	}
-	return len(b), nil
-}
-
-// 4 times faster than map[byte][][]byte
-// 2 times faster than generated code (switch byte 0, if)
-var sigmap [256][][]byte
-
-func init() {
-	for _, sig := range signatures {
-		l := sig[0]
-		err := AddSignature(sig[1 : 1+l])
-		if err != nil {
-			panic(err)
-		}
-	}
-}
-
-// ErrSignatureTooShort is returned if AddSignature is called
-// with a signature shorter than 3 bytes
-var ErrSignatureTooShort = errors.New("signature should be at least 2 bytes")
-
-// AddSignature will add a signature that will cause a block
-// split. The signature must be more than 1 byte (at least 3 is recommended),
-// and only up to 7 bytes are compared.
-func AddSignature(b []byte) error {
-	if len(b) <= 1 {
-		return ErrSignatureTooShort
-	}
-	if len(b) > 7 {
-		b = b[:7]
-	}
-	x := sigmap[b[0]]
-	dst := make([]byte, len(b)-1)
-	copy(dst, b[1:])
-	x = append(x, dst)
-	sigmap[b[0]] = x
-	return nil
-}
-
-// File start signatures
-// 8 bytes, 1 byte length (1 to 7), 1-7 bytes identifier literals, 7-length padding.
-var signatures = [][8]byte{
-	[8]byte{3, 0x42, 0x5A, 0x68, 0, 0, 0, 0},             //bzip 2
-	[8]byte{3, 0x1f, 0x8b, 0x00, 0, 0, 0, 0},             //gzip (store)
-	[8]byte{3, 0x1f, 0x8b, 0x08, 0, 0, 0, 0},             //gzip (deflate)
-	[8]byte{6, 0x47, 0x49, 0x46, 0x38, 0x37, 0x61, 0},    //GIF87a
-	[8]byte{6, 0x47, 0x49, 0x46, 0x38, 0x39, 0x61, 0},    //GIF89a
-	[8]byte{4, 0x49, 0x49, 0x2A, 0x0, 0, 0, 0},           //TIFF
-	[8]byte{4, 0x4D, 0x4D, 0x00, 0x2A, 0, 0, 0},          //TIFF
-	[8]byte{3, 0xFF, 0xD8, 0xFF, 0, 0, 0, 0},             //JPEG
-	[8]byte{4, 0x46, 0x4F, 0x52, 0x4D, 0, 0, 0},          //IFF (FORM)
-	[8]byte{4, 0x50, 0x4B, 0x03, 0x04, 0, 0, 0},          //ZIP
-	[8]byte{4, 0x50, 0x4B, 0x07, 0x08, 0, 0, 0},          //ZIP
-	[8]byte{7, 0x52, 0x61, 0x72, 0x21, 0x1A, 0x07, 0x00}, //RAR
-	[8]byte{4, 0x7F, 0x45, 0x4C, 0x46, 0, 0, 0},          //ELF
-	[8]byte{7, 0x89, 0x50, 0x4E, 0x47, 0x0D, 0x0A, 0x1A}, //PNG
-	[8]byte{4, 0xCA, 0xFE, 0xBA, 0xBE, 0, 0, 0},          //Java Class
-	[8]byte{3, 0xEF, 0xBB, 0xBF, 0, 0, 0, 0},             //Unicode byte order mark
-	[8]byte{4, 0xFE, 0xED, 0xFA, 0xCE, 0, 0, 0},          //Mach-O binary (32-bit)
-	[8]byte{4, 0xFE, 0xED, 0xFA, 0xCF, 0, 0, 0},          //Mach-O binary (64-bit)
-	[8]byte{4, 0xCE, 0xFA, 0xED, 0xFE, 0, 0, 0},          //Mach-O binary (32-bit)
-	[8]byte{4, 0xCF, 0xFA, 0xED, 0xFE, 0, 0, 0},          //Mach-O binary (64-bit)
-	[8]byte{4, 0xFF, 0xFE, 0x00, 0x00, 0, 0, 0},          //BOM 32-bit Unicode Transfer Format
-	[8]byte{4, 0x50, 0x45, 0x00, 0x00, 0, 0, 0},          //PE (PE Header)
-	[8]byte{4, 0x25, 0x21, 0x50, 0x53, 0, 0, 0},          //PS
-	[8]byte{4, 0x25, 0x50, 0x44, 0x46, 0, 0, 0},          //PDF
-	[8]byte{7, 0x30, 0x26, 0xB2, 0x75, 0x8E, 0x66, 0xCF}, //ASF
-	[8]byte{7, 0xA6, 0xD9, 0x00, 0xAA, 0x00, 0x62, 0xCE}, //WMV
-	[8]byte{7, 0x24, 0x53, 0x44, 0x49, 0x30, 0x30, 0x30}, //SDI
-	[8]byte{4, 0x4F, 0x67, 0x67, 0x53, 0, 0, 0},          //OGG
-	[8]byte{4, 0x38, 0x42, 0x50, 0x53, 0, 0, 0},          //PSD
-	[8]byte{4, 0x52, 0x49, 0x46, 0x46, 0, 0, 0},          //WAV/AVI
-	[8]byte{3, 0x49, 0x44, 0x33, 0, 0, 0, 0},             //MP3 (ID3 v2, all versions)
-	[8]byte{5, 0x43, 0x44, 0x30, 0x30, 0x31, 0, 0},       //ISO
-	[8]byte{3, 0x4B, 0x44, 0x4D, 0, 0, 0, 0},             //VMDK
-	[8]byte{4, 0x66, 0x4C, 0x61, 0x43, 0, 0, 0},          //FLAC
-	[8]byte{4, 0x4D, 0x54, 0x68, 0x64, 0, 0, 0},          //MIDI
-	[8]byte{5, 0x1A, 0x45, 0xDF, 0xA3, 0, 0},             //MKV
-	[8]byte{5, 0x1F, 0x43, 0xB6, 0x75, 0, 0},             //MKV Cluster
-	[8]byte{4, 0x46, 0x4c, 0x56, 0x01, 0, 0, 0},          //FLV (old format)
-	[8]byte{7, 0x66, 0x74, 0x79, 0x70, 0x33, 0x67, 0x70}, //3GG/MP4
-	[8]byte{6, 0x37, 0x7a, 0xbc, 0xaf, 0x27, 0x1c, 0},    //7zip
-	[8]byte{6, 0xFD, 0x37, 0x7A, 0x58, 0x5A, 0x00, 0},    //XZ format
-	[8]byte{7, 0x42, 0x4f, 0x4f, 0x4b, 0x4d, 0x4f, 0x42}, //MOBI book format
-	[8]byte{7, 0x53, 0x51, 0x4c, 0x69, 0x74, 0x65, 0x20}, //SQLite DB
-	[8]byte{6, 0x7b, 0x5c, 0x72, 0x74, 0x66, 0x31, 0},    //RTF '{\rtf1\'
-	[8]byte{7, '<', '!', 'D', 'O', 'C', 'T', 'Y'},        //HTML Doctype
-	[8]byte{4, 0x49, 0x54, 0x53, 0x46, 0, 0, 0},          //CHM Fomrat
-	[8]byte{6, '<', '?', 'x', 'm', 'l', ' ', 0},          //XML Doctype
-	[8]byte{5, 0x2e, 0x70, 0x6e, 0x20, 0x30, 0, 0},       //troff page #0
-	[8]byte{4, 0xfe, 0x62, 0x69, 0x6e, 0, 0, 0},          //MySQL binlog
-	[8]byte{5, 'K', 'D', 'M', 'V', 0x01, 0, 0},           //Virtual machine disk image
-	[8]byte{5, 'M', 'R', 'V', 'N', 0x01, 0, 0},           //VMware nvram image
-
-	// Exotics:
-	//[8]byte{7, 0x46, 0x55, 0x4a, 0x49, 0x46, 0x49, 0x4c}, //FUJI Raw format
-	//[8]byte{7, 0xd0, 0xcf, 0x11, 0xe0, 0xa1, 0xb1, 0x1a}, //MSI format
-	//[8]byte{5, 0x46, 0x4f, 0x56, 0x62, 0x00, 0, 0}, //X3F format
-
-	//[8]byte{4, 0x50, 0x4B, 0x05, 0x06, 0, 0, 0},          //ZIP empty archive
->>>>>>> 5b193aee
 }